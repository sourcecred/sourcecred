# Changelog

## [Unreleased]
<<<<<<< HEAD

- Add description tooltips for node and edge types in the weight configuration UI (#1081)
=======
- Add the `export-graph` command (#1110)
>>>>>>> 996899ad
- Enable loading private repositories (#1085)
- Enable setting type weights to 0 in the UI (#1005)
- Add support for 🚀 and 👀 reaction types (#1068)
- Create one page per project, rather than having a selector (#988)
  <!-- Please add new entries to the _top_ of this section. -->

## [0.2.0]

- Cache GitHub data, allowing for incremental and resumable loading (#622)
- Hyperlink Git commits to GitHub (#887)
- Relicense from MIT to MIT + Apache-2 (#812)
- Display short hash + summary for commits (#879)
- Hyperlink to GitHub entities (#860)
- Add GitHub reactions to the graph (#846)
- Detect references to commits (#833)
- Detect references in commit messages (#829)
- Add commit authorship to the graph (#826)
- Add `MentionsAuthor` edges to the graph (#808)

## [0.1.0]

- Organize weight config by plugin (#773)
- Configure edge forward/backward weights separately (#749)
- Combine "load graph" and "run pagerank" into one button (#759)
- Store GitHub data compressed at rest, reducing space usage by 6–8× (#750)
- Improve weight sliders display (#736)
- Separate bots from users in the UI (#720)
- Add a feedback link to the prototype (#715)
- Support combining multiple repositories into a single graph (#711)
- Normalize scores so that 1000 cred is split amongst users (#709)
- Stop persisting weights in local store (#706)
- Execute GraphQL queries with exponential backoff (#699)
- Introduce a simplified Git plugin that only tracks commits (#685)
- Rename cred explorer table columns (#680)
- Display version string in the app's footer
- Support hosting SourceCred instances at arbitrary gateways, not just
  the root of a domain (#643)
- Aggregate over connection types in the cred explorer (#502)
- Start tracking changes in `CHANGELOG.md`<|MERGE_RESOLUTION|>--- conflicted
+++ resolved
@@ -1,12 +1,8 @@
 # Changelog
 
 ## [Unreleased]
-<<<<<<< HEAD
-
 - Add description tooltips for node and edge types in the weight configuration UI (#1081)
-=======
 - Add the `export-graph` command (#1110)
->>>>>>> 996899ad
 - Enable loading private repositories (#1085)
 - Enable setting type weights to 0 in the UI (#1005)
 - Add support for 🚀 and 👀 reaction types (#1068)
