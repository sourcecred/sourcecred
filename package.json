--- conflicted
+++ resolved
@@ -55,15 +55,9 @@
     "enzyme": "^3.3.0",
     "enzyme-adapter-react-16": "^1.1.1",
     "enzyme-to-json": "^3.3.3",
-<<<<<<< HEAD
     "eslint": "6.1.0",
-    "eslint-plugin-flowtype": "3.12.0",
-    "eslint-plugin-import": "2.18.0",
-=======
-    "eslint": "6.0.1",
     "eslint-plugin-flowtype": "3.12.1",
     "eslint-plugin-import": "2.18.1",
->>>>>>> cc68b710
     "eslint-plugin-jsx-a11y": "6.2.3",
     "eslint-plugin-react": "7.14.3",
     "file-loader": "^4.0.0",
