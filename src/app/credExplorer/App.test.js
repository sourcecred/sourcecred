// @flow
import React from "react";
import {shallow, mount} from "enzyme";
import enzymeToJSON from "enzyme-to-json";

import MemoryLocalStore from "../memoryLocalStore";
import {pagerank} from "../../core/attribution/pagerank";
<<<<<<< HEAD
import App, {RepositorySelector} from "./App";
=======
import {App} from "./App";
>>>>>>> bb1ec97c

import {Graph, NodeAddress, EdgeAddress} from "../../core/graph";

require("../testUtil").configureEnzyme();
require("../testUtil").configureAphrodite();

function example() {
  const graph = new Graph();
  const nodes = {
    fooAlpha: NodeAddress.fromParts(["foo", "a", "1"]),
    fooBeta: NodeAddress.fromParts(["foo", "b", "2"]),
    bar1: NodeAddress.fromParts(["bar", "a", "1"]),
    bar2: NodeAddress.fromParts(["bar", "2"]),
    xox: NodeAddress.fromParts(["xox"]),
    empty: NodeAddress.empty,
  };
  Object.values(nodes).forEach((n) => graph.addNode((n: any)));

  function addEdge(parts, src, dst) {
    const edge = {address: EdgeAddress.fromParts(parts), src, dst};
    graph.addEdge(edge);
  }

  addEdge(["a"], nodes.fooAlpha, nodes.fooBeta);
  addEdge(["b"], nodes.fooAlpha, nodes.bar1);
  addEdge(["c"], nodes.fooAlpha, nodes.xox);
  addEdge(["d"], nodes.bar1, nodes.bar1);
  addEdge(["e"], nodes.bar1, nodes.xox);
  addEdge(["e'"], nodes.bar1, nodes.xox);

  const adapters = [
    {
      name: () => "foo",
      graph: () => {
        throw new Error("unused");
      },
      renderer: () => ({
        nodeDescription: (x) => `foo: ${NodeAddress.toString(x)}`,
      }),
      nodePrefix: () => NodeAddress.fromParts(["foo"]),
      nodeTypes: () => [
        {name: "alpha", prefix: NodeAddress.fromParts(["foo", "a"])},
        {name: "beta", prefix: NodeAddress.fromParts(["foo", "b"])},
      ],
    },
    {
      name: () => "bar",
      graph: () => {
        throw new Error("unused");
      },
      renderer: () => ({
        nodeDescription: (x) => `bar: ${NodeAddress.toString(x)}`,
      }),
      nodePrefix: () => NodeAddress.fromParts(["bar"]),
      nodeTypes: () => [
        {name: "alpha", prefix: NodeAddress.fromParts(["bar", "a"])},
      ],
    },
    {
      name: () => "xox",
      graph: () => {
        throw new Error("unused");
      },
      renderer: () => ({
        nodeDescription: (_unused_arg) => `xox node!`,
      }),
      nodePrefix: () => NodeAddress.fromParts(["xox"]),
      nodeTypes: () => [],
    },
    {
      name: () => "unused",
      graph: () => {
        throw new Error("unused");
      },
      renderer: () => {
        throw new Error("Impossible!");
      },
      nodePrefix: () => NodeAddress.fromParts(["unused"]),
      nodeTypes: () => [],
    },
  ];

  const pagerankResult = pagerank(graph, (_unused_Edge) => ({
    toWeight: 1,
    froWeight: 1,
  }));

  return {adapters, nodes, graph, pagerankResult};
}

describe("app/credExplorer/App", () => {
  function makeLocalStore() {
    return new MemoryLocalStore();
  }
  it("renders with clean state", () => {
    shallow(<App localStore={makeLocalStore()} />);
  });
  it("renders with graph and adapters set", () => {
    const app = shallow(<App localStore={makeLocalStore()} />);
    const {graph, adapters} = example();
    const data = {graph, adapters, pagerankResult: null};
    app.setState({data});
  });
  it("renders with graph and adapters and pagerankResult", () => {
    const app = shallow(<App localStore={makeLocalStore()} />);
    const {graph, adapters, pagerankResult} = example();
    const data = {graph, adapters, pagerankResult};
    app.setState({data});
  });

  describe("RepositorySelector", () => {
    beforeEach(() => {
      fetch.resetMocks();
    });
    function setup() {
      const result: any = {selectedRepo: null};
      const onChange = (selectedRepo) => {
        result.selectedRepo = selectedRepo;
      };
      const repositorySelector = shallow(
        <RepositorySelector onChange={onChange} />
      );
      return {repositorySelector, result};
    }

    it("displays loading text while waiting for registry", () => {
      const {repositorySelector, result} = setup();
      expect(result.selectedRepo).toBe(null);
      expect(repositorySelector.text()).toBe("Waiting to load available repos");
    });
    it.skip("displays error text if registry failed to load", () => {
      //fetch.mockReject(new Error("Something bad"));
      const {repositorySelector, result} = setup();
      expect(result.selectedRepo).toBe(null);
      expect(repositorySelector.text()).toBe("Error loading repos");
    });
    it.skip("displays error text if no repos are available", () => {
      fetch.mockResponseOnce(JSON.stringify({"foo/bar": true}));
      const promise = fetch("whatever");
      fetch.mockReturnValueOnce(promise);
      const {repositorySelector, result} = setup();
      return promise.then(() => {
        expect(result.selectedRepo).toBe(null);
        expect(repositorySelector.state.availableRepos).toHaveLength(0);
        expect(repositorySelector.text()).toBe(
          "No repos are available. Please see the README for instructions."
        );
      });
    });
    it("displays available repos that were loaded", async (done) => {
      fetch.mockResponseOnce(JSON.stringify({"foo/bar": true}));
      const promise = fetch("whatever");
      fetch.mockReturnValueOnce(promise);

      const {repositorySelector, result} = setup();

      await Promise.all([promise]);
      setImmediate(() => {
        try {
          repositorySelector.update();
          const repo = {owner: "foo", name: "bar"};
          expect(result.selectedRepo).toEqual(repo);
          expect(repositorySelector.state().availableRepos).toEqual([repo]);
          expect(repositorySelector.find("span").text()).toBe(
            "Please choose a repository to inspect:"
          );
          done();
        } catch (e) {
          done.fail(e);
        }
      });
    });
    it("defaults to first available repo", () => {});
    it("uses repo from LocalStore, if available", () => {});
    it("uses first available repo, if LocalStore repo not available", () => {});
  });
});<|MERGE_RESOLUTION|>--- conflicted
+++ resolved
@@ -5,11 +5,7 @@
 
 import MemoryLocalStore from "../memoryLocalStore";
 import {pagerank} from "../../core/attribution/pagerank";
-<<<<<<< HEAD
 import App, {RepositorySelector} from "./App";
-=======
-import {App} from "./App";
->>>>>>> bb1ec97c
 
 import {Graph, NodeAddress, EdgeAddress} from "../../core/graph";
 
