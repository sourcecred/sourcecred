// @flow

import React from "react";
import {StyleSheet, css} from "aphrodite/no-important";
import sortBy from "lodash.sortby";
import deepEqual from "lodash.isequal";
import { Button, Dropdown } from 'semantic-ui-react'

import type {LocalStore} from "../localStore";
import CheckedLocalStore from "../checkedLocalStore";
import BrowserLocalStore from "../browserLocalStore";

import {StaticPluginAdapter as GithubAdapter} from "../../plugins/github/pluginAdapter";
import {StaticPluginAdapter as GitAdapter} from "../../plugins/git/pluginAdapter";
import {Graph} from "../../core/graph";
import {pagerank} from "../../core/attribution/pagerank";
import {PagerankTable} from "./PagerankTable";
import type {DynamicPluginAdapter} from "../pluginAdapter";
import {type EdgeEvaluator} from "../../core/attribution/pagerank";
import {WeightConfig} from "./WeightConfig";
import type {PagerankNodeDecomposition} from "../../core/attribution/pagerankNodeDecomposition";
<<<<<<< HEAD
import styles from '../style/styles';
import * as NullUtil from "../../util/null";

type Repo = {name: string, owner: string};
type Props = {||};
=======
import {RepositorySelect, type Repo} from "./RepositorySelect";

import * as NullUtil from "../../util/null";

export default class AppPage extends React.Component<{||}> {
  static _LOCAL_STORE = new CheckedLocalStore(
    new BrowserLocalStore({
      version: "1",
      keyPrefix: "cred-explorer",
    })
  );

  render() {
    return <App localStore={AppPage._LOCAL_STORE} />;
  }
}

type Props = {|+localStore: LocalStore|};
>>>>>>> bb1ec97c
type State = {
  selectedRepo: ?Repo,
  data: {|
    graphWithMetadata: ?{|
      +graph: Graph,
      +adapters: $ReadOnlyArray<DynamicPluginAdapter>,
      +nodeCount: number,
      +edgeCount: number,
    |},
    +pnd: ?PagerankNodeDecomposition,
  |},
  edgeEvaluator: ?EdgeEvaluator,
};

const MAX_ENTRIES_PER_LIST = 100;
const REPO_REGISTRY_API = "/api/v1/data/repositoryRegistry.json";
const REPO_KEY = "selectedRepository";

function validateRepo(repo: Repo) {
  const validRe = /^[A-Za-z0-9_-]+$/;
  if (!repo.owner.match(validRe)) {
    throw new Error(`Invalid repository owner: ${JSON.stringify(repo.owner)}`);
  }
  if (!repo.name.match(validRe)) {
    throw new Error(`Invalid repository name: ${JSON.stringify(repo.name)}`);
  }
}

function repoStringToRepo(x: string): Repo {
  const pieces = x.split("/");
  if (pieces.length !== 2) {
    throw new Error(`Invalid repo string: ${x}`);
  }

  const repo = {owner: pieces[0], name: pieces[1]};
  validateRepo(repo);
  return repo;
}

type RepositorySelectorProps = {|+onChange: (x: ?Repo) => void|};
type RepositorySelectorState = {|
  selectedRepo: ?Repo,
  availableRepos: ?$ReadOnlyArray<Repo>,
  errorOnLoad: boolean,
|};
export class RepositorySelector extends React.Component<
  RepositorySelectorProps,
  RepositorySelectorState
> {
  constructor(props: RepositorySelectorProps) {
    super(props);
    this.state = {
      selectedRepo: null,
      availableRepos: null,
      errorOnLoad: false,
    };
  }

  componentDidMount() {
    this.loadAvailableRepos();
  }

  async loadAvailableRepos() {
    const response = await fetch(REPO_REGISTRY_API);
    if (!response || !response.ok) {
      this.setState({errorOnLoad: true});
      return;
    }
    const json = await response.json();
    let availableRepos = Object.keys(json).map(repoStringToRepo);
    availableRepos = sortBy(availableRepos, (r) => r.owner, (r) => r.name);

    let selectedRepo;
    const localStoreRepo = LocalStore.get(REPO_KEY, null);
    if (availableRepos.find((x) => deepEqual(x, localStoreRepo)) !== -1) {
      selectedRepo = localStoreRepo;
    }
    if (availableRepos.length > 0 && selectedRepo == null) {
      selectedRepo = availableRepos[0];
    }
    this.setState({availableRepos, selectedRepo});
    this.props.onChange(selectedRepo);
  }

  render() {
    const {selectedRepo, availableRepos, errorOnLoad} = this.state;
    if (errorOnLoad) {
      return <span>{"Error loading available repos"}</span>;
    }
    if (availableRepos == null) {
      return <span>{"Waiting to load available repos"}</span>;
    }
    if (availableRepos.length === 0) {
      return (
        <span>
          {"No repos are available. Please see the README for instructions."}
        </span>
      );
    }
    if (selectedRepo == null) {
      throw new Error(
        "Error: expected selectedRepo to be set when availbaleRepos are present"
      );
    }
    const options = availableRepos.map(({owner, name}) => {
      const repoString = `${owner}/${name}`;
      return { text: repoString, key: repoString, value: repoString };
    });
    return (
      <label>
        <span>Please choose a repository to inspect:</span>
        <Dropdown
          selection
          value={`${selectedRepo.owner}/${selectedRepo.name}`}
          onChange={(e) => {
            const repoString = e.target.value;
            const repo = repoStringToRepo(repoString);
            LocalStore.set(REPO_KEY, repo);
            this.setState({selectedRepo: repo});
            this.props.onChange(repo);
          }}
          options={options}
        />
      </label>
    );
  }
}

export class App extends React.Component<Props, State> {
  constructor(props: Props) {
    super(props);
    this.state = {
      selectedRepo: null,
      data: {graphWithMetadata: null, pnd: null},
      edgeEvaluator: null,
    };
  }

  render() {
<<<<<<< HEAD
=======
    const {localStore} = this.props;
>>>>>>> bb1ec97c
    const {edgeEvaluator, selectedRepo} = this.state;
    const {graphWithMetadata, pnd} = this.state.data;
    return (
      <div className={css(style.body)}>
        <h1 className={css(style.header)}>Cred Explorer</h1>
        <div>
<<<<<<< HEAD
          <RepositorySelector
            onChange={(selectedRepo) => this.setState({selectedRepo})}
          />
          <br />
          <Button
            basic
            color="teal"
=======
          <RepositorySelect
            localStore={localStore}
            onChange={(selectedRepo) => this.setState({selectedRepo})}
          />
          <br />
          <button
>>>>>>> bb1ec97c
            disabled={selectedRepo == null}
            onClick={() => this.loadData()}
          >
            Load data
<<<<<<< HEAD
          </Button>
          <Button
            basic
            color="teal"
=======
          </button>
          <button
>>>>>>> bb1ec97c
            disabled={graphWithMetadata == null || edgeEvaluator == null}
            onClick={() => {
              if (graphWithMetadata == null || edgeEvaluator == null) {
                throw new Error("Unexpected null value");
              }
              const {graph} = graphWithMetadata;
              pagerank(graph, edgeEvaluator, {
                verbose: true,
              }).then((pnd) => {
                const data = {graphWithMetadata, pnd};
                // In case a new graph was loaded while waiting for
                // PageRank.
                const stomped =
                  this.state.data.graphWithMetadata &&
                  this.state.data.graphWithMetadata.graph !== graph;
                if (!stomped) {
                  this.setState({data});
                }
              });
            }}
          >
            Run basic PageRank
          </Button>
          {graphWithMetadata ? (
            <p>
              Graph loaded: {graphWithMetadata.nodeCount} nodes,{" "}
              {graphWithMetadata.edgeCount} edges.
            </p>
          ) : (
            <p>Graph not loaded.</p>
          )}
          <WeightConfig
            localStore={localStore}
            onChange={(ee) => this.setState({edgeEvaluator: ee})}
          />
          <PagerankTable
            adapters={NullUtil.map(graphWithMetadata, (x) => x.adapters)}
            pnd={pnd}
            maxEntriesPerList={MAX_ENTRIES_PER_LIST}
          />
        </div>
      </div>
    );
  }

  loadData() {
    const {selectedRepo} = this.state;
    if (selectedRepo == null) {
      throw new Error(`Impossible`);
    }

    const githubPromise = new GithubAdapter()
      .load(selectedRepo.owner, selectedRepo.name)
      .then((adapter) => {
        const graph = adapter.graph();
        return {graph, adapter};
      });

    const gitPromise = new GitAdapter()
      .load(selectedRepo.owner, selectedRepo.name)
      .then((adapter) => {
        const graph = adapter.graph();
        return {graph, adapter};
      });

    Promise.all([gitPromise, githubPromise]).then((graphsAndAdapters) => {
      const graph = Graph.merge(graphsAndAdapters.map((x) => x.graph));
      const adapters = graphsAndAdapters.map((x) => x.adapter);
      const data = {
        graphWithMetadata: {
          graph,
          adapters,
          nodeCount: Array.from(graph.nodes()).length,
          edgeCount: Array.from(graph.edges()).length,
        },
        pnd: null,
      };
      this.setState({data});
    });
  }
}

const style = StyleSheet.create(styles);<|MERGE_RESOLUTION|>--- conflicted
+++ resolved
@@ -19,15 +19,8 @@
 import {type EdgeEvaluator} from "../../core/attribution/pagerank";
 import {WeightConfig} from "./WeightConfig";
 import type {PagerankNodeDecomposition} from "../../core/attribution/pagerankNodeDecomposition";
-<<<<<<< HEAD
+import {RepositorySelect, type Repo} from "./RepositorySelect";
 import styles from '../style/styles';
-import * as NullUtil from "../../util/null";
-
-type Repo = {name: string, owner: string};
-type Props = {||};
-=======
-import {RepositorySelect, type Repo} from "./RepositorySelect";
-
 import * as NullUtil from "../../util/null";
 
 export default class AppPage extends React.Component<{||}> {
@@ -44,7 +37,6 @@
 }
 
 type Props = {|+localStore: LocalStore|};
->>>>>>> bb1ec97c
 type State = {
   selectedRepo: ?Repo,
   data: {|
@@ -184,45 +176,29 @@
   }
 
   render() {
-<<<<<<< HEAD
-=======
     const {localStore} = this.props;
->>>>>>> bb1ec97c
     const {edgeEvaluator, selectedRepo} = this.state;
     const {graphWithMetadata, pnd} = this.state.data;
     return (
       <div className={css(style.body)}>
         <h1 className={css(style.header)}>Cred Explorer</h1>
         <div>
-<<<<<<< HEAD
-          <RepositorySelector
+          <RepositorySelect
+            localStore={localStore}
             onChange={(selectedRepo) => this.setState({selectedRepo})}
           />
           <br />
           <Button
             basic
             color="teal"
-=======
-          <RepositorySelect
-            localStore={localStore}
-            onChange={(selectedRepo) => this.setState({selectedRepo})}
-          />
-          <br />
-          <button
->>>>>>> bb1ec97c
             disabled={selectedRepo == null}
             onClick={() => this.loadData()}
           >
             Load data
-<<<<<<< HEAD
           </Button>
           <Button
             basic
             color="teal"
-=======
-          </button>
-          <button
->>>>>>> bb1ec97c
             disabled={graphWithMetadata == null || edgeEvaluator == null}
             onClick={() => {
               if (graphWithMetadata == null || edgeEvaluator == null) {
