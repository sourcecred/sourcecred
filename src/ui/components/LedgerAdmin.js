// @flow

import React, {useState, useMemo, type Node as ReactNode} from "react";
import {makeStyles} from "@material-ui/core/styles";
import ButtonGroup from "@material-ui/core/ButtonGroup";
import {
  Button,
  Checkbox,
  Container,
  FormControlLabel,
  List,
  TextField,
} from "@material-ui/core";
import {useLedger} from "../utils/LedgerContext";
import {useTableState} from "../../webutil/tableState";
import {IdentityMerger} from "./IdentityMerger";
import {type Identity, type IdentityId} from "../../core/identity";
import {AliasView} from "./AliasView";
import {IdentityListItems} from "./IdentityListItems";

const useStyles = makeStyles((theme) => {
  return {
    root: {
      color: theme.palette.text.primary,
      width: "100%",
      maxWidth: "50em",
      padding: "0 5em 5em",
    },
    identityList: {
      backgroundColor: theme.palette.background.paper,
      width: "100%",
      marginTop: theme.spacing(3),
      overflow: "auto",
      maxHeight: 500,
    },
    centerRow: {
      display: "flex",
      justifyContent: "center",
      alignItems: "center",
    },
    spreadRow: {
      display: "flex",
      justifyContent: "space-between",
      alignItems: "center",
      margin: theme.spacing(6, 0, 0, 0),
    },
    updateElement: {
      flexGrow: 2,
      flexBasis: theme.spacing(5),
      margin: theme.spacing(3, 0),
    },
    filterBox: {
      flexGrow: 1,
      maxWidth: "15rem",
    },
    checkboxElement: {flexGrow: 1, flexBasis: 0, margin: theme.spacing(3)},
    IdentitiesHeader: {margin: theme.spacing(3, 0)},
    backButton: {
      marginLeft: theme.spacing(2),
    },
    addEditPrompt: {
      margin: 0,
    },
  };
});

export const LedgerAdmin = (): ReactNode => {
  const {ledger, updateLedger, saveToDisk} = useLedger();

  const classes = useStyles();
  const [nextIdentityName, setIdentityName] = useState<string>("");
  const [selectedId, setSelectedId] = useState<IdentityId | null>(null);
  const [promptString, setPromptString] = useState<string>("Add Identity:");
  const [checkboxSelected, setCheckBoxSelected] = useState<boolean>(false);
  const accounts = useMemo(() => ledger.accounts().map((a) => a.identity), [
    ledger._latestTimestamp,
  ]);
  const accountsTableState = useTableState(accounts);

  const changeIdentityName = (event: SyntheticInputEvent<HTMLInputElement>) =>
    setIdentityName(event.currentTarget.value);

  const createOrUpdateIdentity = () => {
    if (!selectedId) {
      const newID = ledger.createIdentity("USER", nextIdentityName);
      setActiveIdentity(ledger.account(newID).identity);
    } else {
      ledger.renameIdentity(selectedId, nextIdentityName);
    }
    updateLedger(ledger);
  };

  const toggleIdentityActivation = (id: IdentityId) => {
    let nextLedger;
    if (ledger.account(id).active) {
      nextLedger = ledger.deactivate(id);
      setCheckBoxSelected(false);
    } else {
      nextLedger = ledger.activate(id);
      setCheckBoxSelected(true);
    }
    updateLedger(nextLedger);
  };

  const resetIdentity = () => {
    setIdentityName("");
    setSelectedId(null);
    setCheckBoxSelected(false);
    setPromptString("Add Identity: ");
  };

  const setActiveIdentity = (identity: Identity) => {
    setIdentityName(identity.name);
    setSelectedId(identity.id);
    setCheckBoxSelected(ledger.account(identity.id).active);
    setPromptString("Update Identity: ");
  };

<<<<<<< HEAD
  const filterIdentities = (event: SyntheticInputEvent<HTMLInputElement>) => {
    // fuzzy match letters "in order, but not necessarily sequentially", per issue #2490
    const filterString = event.target.value
      .trim()
      .toLowerCase()
      .split("")
      .join("+.*");
    const regex = new RegExp(filterString);

    accountsTableState.createOrUpdateFilterFn("filterIdentities", (identity) =>
      regex.test(identity.name.toLowerCase())
=======
  const renderIdentities = () => {
    const renderIdentity = (i: Identity, notLastElement: boolean) => (
      <span key={i.id}>
        <ListItem button onClick={() => setActiveIdentity(i)}>
          {i.name}
        </ListItem>
        {notLastElement && <Divider />}
      </span>
    );
    const numAccounts = ledger.accounts().length;
    return (
      <>
        {ledger
          .accounts()
          .map((a) => a.identity)
          .map((identity, index) =>
            renderIdentity(identity, index < numAccounts - 1)
          )}
      </>
>>>>>>> 9a78b798
    );
  };

  return (
    <Container className={classes.root}>
      <span className={classes.centerRow}>
        <h1 className={classes.IdentitiesHeader}>Identities</h1>
      </span>
      <h3 className={classes.addEditPrompt}>{promptString}</h3>
      <div className={classes.centerRow}>
        <TextField
          fullWidth
          className={classes.updateElement}
          variant="outlined"
          type="text"
          onChange={changeIdentityName}
          value={nextIdentityName}
          label={"Name"}
        />
        {selectedId && (
          <FormControlLabel
            fullWidth
            className={classes.checkboxElement}
            control={
              <Checkbox
                checked={checkboxSelected}
                onChange={() => toggleIdentityActivation(selectedId)}
                name="active"
                color="primary"
              />
            }
            label="Account is active"
          />
        )}
      </div>
      <ButtonGroup color="primary" variant="contained">
        <Button
          onClick={createOrUpdateIdentity}
          disabled={nextIdentityName.trim().length === 0}
        >
          {selectedId ? "update username" : "create identity"}
        </Button>
<<<<<<< HEAD
        <Button
          onClick={() => {
            fetch("data/ledger.json", {
              headers: {
                Accept: "text/plain",
                "Content-Type": "text/plain",
              },
              method: "POST",
              body: ledger.serialize(),
            });
          }}
        >
          save ledger to disk
        </Button>
=======
        <Button onClick={saveToDisk}>save ledger to disk</Button>
        {selectedId && <Button onClick={resetIdentity}>New identity</Button>}
>>>>>>> 9a78b798
      </ButtonGroup>
      {selectedId && (
        <Button onClick={resetIdentity} className={classes.backButton}>
          Back
        </Button>
      )}
      {selectedId && (
        <>
          <AliasView selectedId={selectedId} />
          <IdentityMerger selectedId={selectedId} />
        </>
      )}{" "}
      <div className={classes.spreadRow}>
        <h3>
          Identities{" "}
          {accountsTableState.length > 0 && (
            <small> (click one to update it)</small>
          )}
        </h3>
        <TextField
          className={classes.filterBox}
          variant="outlined"
          type="text"
          onChange={filterIdentities}
          label={"Filter list..."}
        />
      </div>
      <div className={classes.centerRow}>
        <List fullWidth className={classes.identityList}>
          <IdentityListItems
            identities={accountsTableState.currentPage}
            onClick={(identity) => setActiveIdentity(identity)}
          />
        </List>
      </div>
    </Container>
  );
};<|MERGE_RESOLUTION|>--- conflicted
+++ resolved
@@ -75,7 +75,7 @@
   const accounts = useMemo(() => ledger.accounts().map((a) => a.identity), [
     ledger._latestTimestamp,
   ]);
-  const accountsTableState = useTableState(accounts);
+  const accountsTableState = useTableState({data: accounts});
 
   const changeIdentityName = (event: SyntheticInputEvent<HTMLInputElement>) =>
     setIdentityName(event.currentTarget.value);
@@ -116,7 +116,6 @@
     setPromptString("Update Identity: ");
   };
 
-<<<<<<< HEAD
   const filterIdentities = (event: SyntheticInputEvent<HTMLInputElement>) => {
     // fuzzy match letters "in order, but not necessarily sequentially", per issue #2490
     const filterString = event.target.value
@@ -128,27 +127,6 @@
 
     accountsTableState.createOrUpdateFilterFn("filterIdentities", (identity) =>
       regex.test(identity.name.toLowerCase())
-=======
-  const renderIdentities = () => {
-    const renderIdentity = (i: Identity, notLastElement: boolean) => (
-      <span key={i.id}>
-        <ListItem button onClick={() => setActiveIdentity(i)}>
-          {i.name}
-        </ListItem>
-        {notLastElement && <Divider />}
-      </span>
-    );
-    const numAccounts = ledger.accounts().length;
-    return (
-      <>
-        {ledger
-          .accounts()
-          .map((a) => a.identity)
-          .map((identity, index) =>
-            renderIdentity(identity, index < numAccounts - 1)
-          )}
-      </>
->>>>>>> 9a78b798
     );
   };
 
@@ -191,25 +169,8 @@
         >
           {selectedId ? "update username" : "create identity"}
         </Button>
-<<<<<<< HEAD
-        <Button
-          onClick={() => {
-            fetch("data/ledger.json", {
-              headers: {
-                Accept: "text/plain",
-                "Content-Type": "text/plain",
-              },
-              method: "POST",
-              body: ledger.serialize(),
-            });
-          }}
-        >
-          save ledger to disk
-        </Button>
-=======
         <Button onClick={saveToDisk}>save ledger to disk</Button>
         {selectedId && <Button onClick={resetIdentity}>New identity</Button>}
->>>>>>> 9a78b798
       </ButtonGroup>
       {selectedId && (
         <Button onClick={resetIdentity} className={classes.backButton}>
