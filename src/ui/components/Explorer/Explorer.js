// @flow
import React from "react";
import {
  Button,
  Grid,
  Table,
  TableBody,
  TableCell,
  TableHead,
  TableRow,
  Menu,
  MenuItem,
  ListItem,
  ListItemText,
  List,
  Divider,
} from "@material-ui/core";
import KeyboardArrowDownIcon from "@material-ui/icons/KeyboardArrowDown";
import KeyboardArrowUpIcon from "@material-ui/icons/KeyboardArrowUp";
import {StyleSheet, css} from "aphrodite/no-important";
import deepEqual from "lodash.isequal";
import {format} from "d3-format";
import {sum} from "d3-array";
import {CredView} from "../../../analysis/credView";
import sortBy from "../../../util/sortBy";
import {type NodeAddressT} from "../../../core/graph";
import {type PluginDeclaration} from "../../../analysis/pluginDeclaration";
import {type Weights, copy as weightsCopy} from "../../../core/weights";
import {WeightConfig} from "../../weights/WeightConfig";
import {WeightsFileManager} from "../../weights/WeightsFileManager";
import {type TimelineCredParameters} from "../../../analysis/timeline/params";

import NodeRow from "./NodeRow";

const styles = StyleSheet.create({
  combobox: {margin: "0px 32px 16px"},
  menuHeader: {fontWeight: "bold"},
  divider: {backgroundColor: "#F20057", height: "2px"},
  parentGrid: {marginTop: 30},
  weightConfig: {marginTop: 10},
  root: {
    width: "80%",
    margin: "0 auto",
    padding: "0 5em 5em",
  },
  table: {
    width: "100%",
    tableLayout: "fixed",
    margin: "0 auto",
    padding: "20px 10px",
  },
  credCell: {
    width: "10%",
  },
  endCell: {
    width: "30%",
  },
});

export type ExplorerProps = {|
  +initialView: CredView,
|};

export type ExplorerState = {|
  // Whether to filter down to a particular type prefix.
  // If unset, shows all user-typed nodes
  filter: NodeAddressT | null,
  weights: Weights,
  params: TimelineCredParameters,
  showWeightConfig: boolean,
  view: CredView,
  recalculating: boolean,
  anchorEl: HTMLElement | null,
  name: string | null,
|};

export class Explorer extends React.Component<ExplorerProps, ExplorerState> {
  constructor(props: ExplorerProps) {
    super(props);
    const view = props.initialView;
    this.state = {
      view,
      filter: null,
      weights: weightsCopy(view.weights()),
      params: {...view.params()},
      showWeightConfig: false,
      recalculating: false,
      anchorEl: null,
      name: null,
    };
  }

  handleMenuClose = () => {
    this.setState({
      anchorEl: null,
    });
  };

  // Renders the dropdown that lets the user select a type
  renderFilterSelect() {
    const plugins = this.state.view.plugins();
    const optionGroup = (declaration: PluginDeclaration) => {
      const header = (
        <MenuItem
          key={declaration.nodePrefix}
          value={declaration.nodePrefix}
          className={css(styles.menuHeader)}
          onClick={() =>
            this.setState({
              anchorEl: null,
              filter: declaration.nodePrefix,
              name: declaration.name,
            })
          }
        >
          {declaration.name}
        </MenuItem>
      );
      const entries = declaration.nodeTypes.map((type, index) => (
        <MenuItem
          key={index}
          value={type.prefix}
          onClick={() =>
            this.setState({
              anchorEl: null,
              filter: type.prefix,
              name: type.name,
            })
          }
        >
          {"\u2003" + type.name}
        </MenuItem>
      ));
      return [header, ...entries];
    };
    return (
      <>
        <List component="div" aria-label="Device settings">
          <ListItem
            button
            aria-haspopup="true"
            aria-controls="filter-menu"
            aria-label="filters"
            onClick={(event) =>
              this.setState({
                anchorEl: event.currentTarget,
              })
            }
          >
            <ListItemText
              primary={
                this.state.name ? `Filter: ${this.state.name}` : "Filter"
              }
              style={{color: "black"}}
            />
            {this.state.anchorEl ? (
              <KeyboardArrowUpIcon />
            ) : (
              <KeyboardArrowDownIcon />
            )}
          </ListItem>
          <Divider className={css(styles.divider)} />
        </List>

        <Menu
          id="lock-menu"
          anchorEl={this.state.anchorEl}
          keepMounted
          open={Boolean(this.state.anchorEl)}
          onClose={this.handleMenuClose}
          getContentAnchorEl={null}
          anchorOrigin={{vertical: "bottom", horizontal: "left"}}
          transformOrigin={{vertical: "top", horizontal: "left"}}
        >
          <MenuItem
            key={"All users"}
            value={""}
            className={css(styles.menuHeader)}
            onClick={() =>
              this.setState({
                anchorEl: null,
                filter: null,
                name: "All users",
              })
            }
          >
            All users
          </MenuItem>
          {plugins.map(optionGroup)}
        </Menu>
      </>
    );
  }

  renderConfigurationRow() {
    const {showWeightConfig, view, params, weights} = this.state;
    const weightFileManager = (
      <WeightsFileManager
        weights={weights}
        onWeightsChange={(weights: Weights) => {
          this.setState({weights});
        }}
      />
    );
    const weightConfig = (
      <WeightConfig
        declarations={view.plugins()}
        nodeWeights={weights.nodeWeights}
        edgeWeights={weights.edgeWeights}
        onNodeWeightChange={(prefix, weight) => {
          this.setState(({weights}) => {
            weights.nodeWeights.set(prefix, weight);
            return {weights};
          });
        }}
        onEdgeWeightChange={(prefix, weight) => {
          this.setState(({weights}) => {
            weights.edgeWeights.set(prefix, weight);
            return {weights};
          });
        }}
      />
    );

    const alphaSlider = (
      <input
        type="range"
        min={0.05}
        max={0.95}
        step={0.05}
        value={params.alpha}
        onChange={(e) => {
          const newParams = {
            ...params,
            alpha: e.target.valueAsNumber,
          };
          this.setState({params: newParams});
        }}
      />
    );
    const paramsUpToDate =
      deepEqual(params, view.params()) && deepEqual(weights, view.weights());
    const analyzeButton = (
      <Grid container item xs>
        <Button
          variant="contained"
          color="primary"
          disabled={this.state.recalculating || paramsUpToDate}
          onClick={() => this.analyzeCred()}
        >
          re-compute cred
        </Button>
      </Grid>
    );
    return (
      <Grid container>
        <Grid
          container
          direction="row"
          justify="space-between"
          alignItems="center"
          className={css(styles.parentGrid)}
        >
          <Grid container item xs>
            {this.renderFilterSelect()}
          </Grid>
          <Grid container item xs>
            <Button
              variant="contained"
              color="primary"
              onClick={() => {
                this.setState(({showWeightConfig}) => ({
                  showWeightConfig: !showWeightConfig,
                }));
              }}
            >
              {showWeightConfig
                ? "Hide weight configuration"
                : "Show weight configuration"}
            </Button>
          </Grid>
          {analyzeButton}
        </Grid>
        {showWeightConfig && (
<<<<<<< HEAD
          <div className={css(styles.weightConfig)}>
=======
          <div style={{color: "black", marginTop: 10}}>
>>>>>>> 65c96ed5
            <span>Upload/Download weights:</span>
            {weightFileManager}
            <span>α</span>
            {alphaSlider}
            <span>{format(".2f")(this.state.params.alpha)}</span>
            {weightConfig}
          </div>
        )}
      </Grid>
    );
  }

  async analyzeCred() {
    this.setState({recalculating: true});
    const view = await this.state.view.recompute(
      this.state.weights,
      this.state.params
    );
    this.setState({view, recalculating: false});
  }

  render() {
    const {filter, view, recalculating, name} = this.state;
    const nodes =
      filter == null ? view.userNodes() : view.nodes({prefix: filter});
    // TODO: Allow sorting/displaying only recent cred...
    const sortedNodes = sortBy(nodes, (n) => -n.credSummary.cred);
    const total = sum(nodes.map((n) => n.credSummary.cred));
    return (
      <div className={css(styles.root)}>
        {this.renderConfigurationRow()}
        {recalculating ? <h1>Recalculating...</h1> : ""}
        <Table className={css(styles.table)}>
          <TableHead>
            <TableRow>
              <TableCell align="left">{name ? name : "All users"}</TableCell>
              <TableCell align="right" className={css(styles.credCell)}>
                Cred
              </TableCell>
              <TableCell align="right" className={css(styles.credCell)}>
                % Total
              </TableCell>
              <TableCell
                align="right"
                className={css(styles.endCell)}
              ></TableCell>
            </TableRow>
          </TableHead>
          <TableBody>
            {sortedNodes.slice(0, 200).map((node) => (
              <NodeRow
                depth={0}
                key={node.address}
                node={node}
                view={view}
                total={total}
                // We only show the cred charts for users, because in CredRank we might not have
                // cred-over-time data available for non-users.
                // Would rather not add a feature that we may later need to remove.
                showChart={filter == null}
              />
            ))}
          </TableBody>
        </Table>
      </div>
    );
  }
}<|MERGE_RESOLUTION|>--- conflicted
+++ resolved
@@ -282,11 +282,7 @@
           {analyzeButton}
         </Grid>
         {showWeightConfig && (
-<<<<<<< HEAD
           <div className={css(styles.weightConfig)}>
-=======
-          <div style={{color: "black", marginTop: 10}}>
->>>>>>> 65c96ed5
             <span>Upload/Download weights:</span>
             {weightFileManager}
             <span>α</span>
