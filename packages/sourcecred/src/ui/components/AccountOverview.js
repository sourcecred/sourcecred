// @flow

import React, {type Node as ReactNode, useMemo} from "react";
import Table from "@material-ui/core/Table";
import TableBody from "@material-ui/core/TableBody";
import TableCell from "@material-ui/core/TableCell";
import TableContainer from "@material-ui/core/TableContainer";
import TableHead from "@material-ui/core/TableHead";
import TableRow from "@material-ui/core/TableRow";
import Paper from "@material-ui/core/Paper";
import {type Account} from "../../core/ledger/ledger";
import {type CurrencyDetails} from "../../api/currencyConfig";
import * as G from "../../core/ledger/grain";
import {useLedger} from "../utils/LedgerContext";
import {formatTimestamp} from "../utils/dateHelpers";
import {makeStyles} from "@material-ui/core/styles";
import IdentityDetails from "./LedgerViewer/IdentityDetails";
import {
  DEFAULT_SORT,
  SortOrders,
  useTableState,
} from "../../webutil/tableState";
import deepFreeze from "deep-freeze";
import TableSortLabel from "@material-ui/core/TableSortLabel";
import bigInt from "big-integer";

type OverviewProps = {|+currency: CurrencyDetails|};

const useStyles = makeStyles(() => {
  return {
    container: {
      maxHeight: "80vh",
    },
  };
});

export const AccountOverview = ({
  currency: {
    name: currencyName,
    suffix: currencySuffix,
    decimals: decimalsToDisplay,
  },
}: OverviewProps): ReactNode => {
  const {ledger} = useLedger();
  const classes = useStyles();

  const lastDistributionTimestamp = ledger.lastDistributionTimestamp();
  const lastPayoutMessage = useMemo(
    () =>
      lastDistributionTimestamp === null
        ? ""
        : `Last distribution: ${formatTimestamp(lastDistributionTimestamp)}`,
    [lastDistributionTimestamp]
  );

  const accounts = useMemo(() => Array.from(ledger.accounts()), []);
<<<<<<< HEAD

  const ACTIVE_SORT = useMemo(
    () =>
      deepFreeze({
        name: Symbol("Active?"),
        fn: (n) => (n.active ? 5 : 0),
      }),
    []
  );

  const BALANCE_SORT = useMemo(() =>
    deepFreeze({
      name: Symbol("Current Balance"),
      fn: (n) => bigInt(n.balance),
    })
=======
  const BALANCE_SORT = useMemo(
    () =>
      deepFreeze({
        name: Symbol("Current Balance"),
        fn: (n) => bigInt(n.balance),
      }),
    []
>>>>>>> 9f356fac
  );

  const EARNED_SORT = useMemo(
    () =>
      deepFreeze({
        name: Symbol(currencyName + " Earned"),
        fn: (n) => bigInt(n.paid),
      }),
    []
  );

  const sortingOptions = [ACTIVE_SORT, BALANCE_SORT, EARNED_SORT];

  const tsAccounts = useTableState(
    {data: accounts},
    {
      initialSort: {
        sortName: BALANCE_SORT.name,
        sortOrder: SortOrders.DESC,
        sortFn: BALANCE_SORT.fn,
      },
    }
  );

  return (
    <>
      <TableContainer component={Paper} className={classes.container}>
        <Table stickyHeader>
          <TableHead>
            <TableRow>
              <TableCell>Username</TableCell>
              {/*<TableCell align="right">Active?</TableCell>*/}

              {sortingOptions.map((value) => (
                <TableCell key={value.name.description} align="right">
                  <TableSortLabel
                    active={tsAccounts.sortName === value.name}
                    direction={
                      tsAccounts.sortName === value.name
                        ? tsAccounts.sortOrder
                        : DEFAULT_SORT
                    }
                    onClick={() => tsAccounts.setSortFn(value.name, value.fn)}
                  >
                    <b>{value.name.description}</b>
                  </TableSortLabel>
                </TableCell>
              ))}
            </TableRow>
          </TableHead>
          <TableBody>
            {tsAccounts.currentPage.map((a) =>
              AccountRow(a, currencySuffix, decimalsToDisplay)
            )}
          </TableBody>
        </Table>
      </TableContainer>
      <p align="right">{lastPayoutMessage}</p>
    </>
  );
};

const AccountRow = (account: Account, suffix: string, decimals: number) => (
  <TableRow key={account.identity.id}>
    <TableCell component="th" scope="row">
      <IdentityDetails id={account.identity.id} name={account.identity.name} />
    </TableCell>
    <TableCell align="right">{account.active ? "✅" : "🛑"}</TableCell>
    <TableCell align="right">
      {G.format(account.balance, decimals, suffix)}
    </TableCell>
    <TableCell align="right">
      {G.format(account.paid, decimals, suffix)}
    </TableCell>
  </TableRow>
);<|MERGE_RESOLUTION|>--- conflicted
+++ resolved
@@ -54,8 +54,7 @@
   );
 
   const accounts = useMemo(() => Array.from(ledger.accounts()), []);
-<<<<<<< HEAD
-
+  
   const ACTIVE_SORT = useMemo(
     () =>
       deepFreeze({
@@ -64,13 +63,7 @@
       }),
     []
   );
-
-  const BALANCE_SORT = useMemo(() =>
-    deepFreeze({
-      name: Symbol("Current Balance"),
-      fn: (n) => bigInt(n.balance),
-    })
-=======
+  
   const BALANCE_SORT = useMemo(
     () =>
       deepFreeze({
@@ -78,7 +71,6 @@
         fn: (n) => bigInt(n.balance),
       }),
     []
->>>>>>> 9f356fac
   );
 
   const EARNED_SORT = useMemo(
